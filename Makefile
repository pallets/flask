.PHONY: clean-pyc ext-test test tox-test test-with-mem upload-docs docs audit

all: clean-pyc test

test:
<<<<<<< HEAD
	pip install -r test-requirements.txt -q
	FLASK_DEBUG= py.test tests examples

tox-test:
	pip install -r test-requirements.txt -q
	tox
=======
	pip install -r test-requirements.txt
	tox -e py-release
>>>>>>> 6a91f844

cov:
	pip install -r test-requirements.txt -q
	FLASK_DEBUG= py.test --cov-report term --cov-report html --cov=flask --cov=examples tests examples

audit:
	python setup.py audit

release:
	python scripts/make-release.py

ext-test:
	python tests/flaskext_test.py --browse

clean-pyc:
	find . -name '*.pyc' -exec rm -f {} +
	find . -name '*.pyo' -exec rm -f {} +
	find . -name '*~' -exec rm -f {} +

upload-docs:
	$(MAKE) -C docs html dirhtml latex epub
	$(MAKE) -C docs/_build/latex all-pdf
	cd docs/_build/; mv html flask-docs; zip -r flask-docs.zip flask-docs; mv flask-docs html
	rsync -a docs/_build/dirhtml/ flow.srv.pocoo.org:/srv/websites/flask.pocoo.org/docs/
	rsync -a docs/_build/latex/Flask.pdf flow.srv.pocoo.org:/srv/websites/flask.pocoo.org/docs/flask-docs.pdf
	rsync -a docs/_build/flask-docs.zip flow.srv.pocoo.org:/srv/websites/flask.pocoo.org/docs/flask-docs.zip
	rsync -a docs/_build/epub/Flask.epub flow.srv.pocoo.org:/srv/websites/flask.pocoo.org/docs/flask-docs.epub

# ebook-convert docs: http://manual.calibre-ebook.com/cli/ebook-convert.html
ebook:
	@echo 'Using .epub from `make upload-docs` to create .mobi.'
	@echo 'Command `ebook-covert` is provided by calibre package.'
	@echo 'Requires X-forwarding for Qt features used in conversion (ssh -X).'
	@echo 'Do not mind "Invalid value for ..." CSS errors if .mobi renders.'
	ssh -X pocoo.org ebook-convert /var/www/flask.pocoo.org/docs/flask-docs.epub /var/www/flask.pocoo.org/docs/flask-docs.mobi --cover http://flask.pocoo.org/docs/_images/logo-full.png --authors 'Armin Ronacher'

docs:
	$(MAKE) -C docs html<|MERGE_RESOLUTION|>--- conflicted
+++ resolved
@@ -3,17 +3,8 @@
 all: clean-pyc test
 
 test:
-<<<<<<< HEAD
-	pip install -r test-requirements.txt -q
-	FLASK_DEBUG= py.test tests examples
-
-tox-test:
-	pip install -r test-requirements.txt -q
-	tox
-=======
 	pip install -r test-requirements.txt
 	tox -e py-release
->>>>>>> 6a91f844
 
 cov:
 	pip install -r test-requirements.txt -q
