--- conflicted
+++ resolved
@@ -9,14 +9,11 @@
 
 Unreleased
 
-<<<<<<< HEAD
 -   Autoescaping is now enabled by default for ``.svg`` files. Inside
     templates this behavior can be changed with the ``autoescape`` tag.
     :issue:`4831`
-=======
 -   Fix the type of ``template_folder`` to accept ``pathlib.Path``. :issue:`4892`
 
->>>>>>> 631b6dd5
 
 Version 2.2.2
 -------------
