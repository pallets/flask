

                          // Flask //

              web development, one drop at a time


    ~ What is Flask?

      Flask is a microframework for Python based on Werkzeug
      and Jinja2.  It's intended for getting started very quickly
      and was developed with best intentions in mind.

    ~ Is it ready?

      It's still not 1.0 but it's shaping up nicely and is
      already widely used.  Consider the API to slightly
      improve over time but we don't plan on breaking it.

    ~ What do I need?

      All dependencies are installed by using `pip install Flask`.
      We encourage you to use a virtualenv. Check the docs for
      complete installation and usage instructions.

    ~ Where are the docs?

      Go to http://flask.pocoo.org/docs/ for a prebuilt version
      of the current documentation.  Otherwise build them yourself
      from the sphinx sources in the docs folder.

    ~ Where are the tests?

      Good that you're asking.  The tests are in the
      tests/ folder.  To run the tests use the
      `pytest` testing tool:

        $ pytest

      Details on contributing can be found in CONTRIBUTING.rst

    ~ Where can I get help?

      Either use the #pocoo IRC channel on irc.freenode.net or
      ask on the mailinglist: http://flask.pocoo.org/mailinglist/

<<<<<<< HEAD
      See http://flask.pocoo.org/community/ for more resources.

=======
      Facebook group: https://www.facebook.com/groups/178610848947061/

      See http://flask.pocoo.org/community/ for more resources.
>>>>>>> b85059a6
<|MERGE_RESOLUTION|>--- conflicted
+++ resolved
@@ -44,11 +44,7 @@
       Either use the #pocoo IRC channel on irc.freenode.net or
       ask on the mailinglist: http://flask.pocoo.org/mailinglist/
 
-<<<<<<< HEAD
-      See http://flask.pocoo.org/community/ for more resources.
-
-=======
       Facebook group: https://www.facebook.com/groups/178610848947061/
 
       See http://flask.pocoo.org/community/ for more resources.
->>>>>>> b85059a6
+
