--- conflicted
+++ resolved
@@ -13,11 +13,7 @@
     with pytest.raises(sqlite3.ProgrammingError) as e:
         db.execute("SELECT 1")
 
-<<<<<<< HEAD
-    assert "closed" in str(e)
-=======
-    assert 'closed' in str(e.value)
->>>>>>> 7540f53c
+    assert "closed" in str(e.value)
 
 
 def test_init_db_command(runner, monkeypatch):
