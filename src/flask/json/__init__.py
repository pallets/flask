import io
import json as _json
import uuid
import warnings
from datetime import date
from datetime import datetime

from markupsafe import Markup
from werkzeug.http import http_date

from ..globals import current_app
from ..globals import request

try:
    import dataclasses
except ImportError:
    # Python < 3.7
    dataclasses = None


class JSONEncoder(_json.JSONEncoder):
    """The default JSON encoder. Handles extra types compared to the
    built-in :class:`json.JSONEncoder`.

    -   :class:`datetime.datetime` and :class:`datetime.date` are
        serialized to :rfc:`822` strings. This is the same as the HTTP
        date format.
    -   :class:`uuid.UUID` is serialized to a string.
    -   :class:`dataclasses.dataclass` is passed to
        :func:`dataclasses.asdict`.
    -   :class:`~markupsafe.Markup` (or any object with a ``__html__``
        method) will call the ``__html__`` method to get a string.

    Assign a subclass of this to :attr:`flask.Flask.json_encoder` or
    :attr:`flask.Blueprint.json_encoder` to override the default.
    """

    def default(self, o):
        """Convert ``o`` to a JSON serializable type. See
        :meth:`json.JSONEncoder.default`. Python does not support
        overriding how basic types like ``str`` or ``list`` are
        serialized, they are handled before this method.
        """
        if isinstance(o, datetime):
            return http_date(o.utctimetuple())
        if isinstance(o, date):
            return http_date(o.timetuple())
        if isinstance(o, uuid.UUID):
            return str(o)
        if dataclasses and dataclasses.is_dataclass(o):
            return dataclasses.asdict(o)
        if hasattr(o, "__html__"):
            return str(o.__html__())
        return super().default(self, o)


class JSONDecoder(_json.JSONDecoder):
    """The default JSON decoder.

    This does not change any behavior from the built-in
    :class:`json.JSONDecoder`.

    Assign a subclass of this to :attr:`flask.Flask.json_decoder` or
    :attr:`flask.Blueprint.json_decoder` to override the default.
    """


def _dump_arg_defaults(kwargs, app=None):
    """Inject default arguments for dump functions."""
    if app is None:
        app = current_app

    if app:
        bp = app.blueprints.get(request.blueprint) if request else None
        cls = bp.json_encoder if bp and bp.json_encoder else app.json_encoder
        kwargs.setdefault("cls", cls)
        kwargs.setdefault("ensure_ascii", app.config["JSON_AS_ASCII"])
        kwargs.setdefault("sort_keys", app.config["JSON_SORT_KEYS"])
    else:
        kwargs.setdefault("sort_keys", True)
        kwargs.setdefault("cls", JSONEncoder)


def _load_arg_defaults(kwargs, app=None):
    """Inject default arguments for load functions."""
    if app is None:
        app = current_app

    if app:
        bp = app.blueprints.get(request.blueprint) if request else None
        cls = bp.json_decoder if bp and bp.json_decoder else app.json_decoder
        kwargs.setdefault("cls", cls)
    else:
        kwargs.setdefault("cls", JSONDecoder)


def dumps(obj, app=None, **kwargs):
    """Serialize an object to a string of JSON.

    Takes the same arguments as the built-in :func:`json.dumps`, with
    some defaults from application configuration.

    :param obj: Object to serialize to JSON.
    :param app: Use this app's config instead of the active app context
        or defaults.
    :param kwargs: Extra arguments passed to func:`json.dumps`.

    .. versionchanged:: 2.0
        ``encoding`` is deprecated and will be removed in 2.1.

    .. versionchanged:: 1.0.3
        ``app`` can be passed directly, rather than requiring an app
        context for configuration.
    """
    _dump_arg_defaults(kwargs, app=app)
    encoding = kwargs.pop("encoding", None)
    rv = _json.dumps(obj, **kwargs)

    if encoding is not None:
        warnings.warn(
            "'encoding' is deprecated and will be removed in 2.1.",
            DeprecationWarning,
            stacklevel=2,
        )

        if isinstance(rv, str):
            return rv.encode(encoding)

    return rv


def dump(obj, fp, app=None, **kwargs):
    """Serialize an object to JSON written to a file object.

    Takes the same arguments as the built-in :func:`json.dump`, with
    some defaults from application configuration.

    :param obj: Object to serialize to JSON.
    :param fp: File object to write JSON to.
    :param app: Use this app's config instead of the active app context
        or defaults.
    :param kwargs: Extra arguments passed to func:`json.dump`.

    .. versionchanged:: 2.0
        Writing to a binary file, and the ``encoding`` argument, is
        deprecated and will be removed in 2.1.
    """
    _dump_arg_defaults(kwargs, app=app)
    encoding = kwargs.pop("encoding", None)
    show_warning = encoding is not None

    try:
        fp.write("")
    except TypeError:
        show_warning = True
        fp = io.TextIOWrapper(fp, encoding or "utf-8")

    if show_warning:
        warnings.warn(
            "Writing to a binary file, and the 'encoding' argument, is"
            " deprecated and will be removed in 2.1.",
            DeprecationWarning,
            stacklevel=2,
        )

    _json.dump(obj, fp, **kwargs)


def loads(s, app=None, **kwargs):
    """Deserialize an object from a string of JSON.

    Takes the same arguments as the built-in :func:`json.loads`, with
    some defaults from application configuration.

    :param s: JSON string to deserialize.
<<<<<<< HEAD
    :param app: Use this app's config instead of the active app context
        or defaults.
    :param kwargs: Extra arguments passed to func:`json.dump`.
=======
    :param app: App instance to use to configure the JSON decoder.
        Uses ``current_app`` if not given, and falls back to the default
        encoder when not in an app context.
    :param kwargs: Extra arguments passed to :func:`json.loads`.
>>>>>>> 85e02ef5

    .. versionchanged:: 2.0
        ``encoding`` is deprecated and will be removed in 2.1. The data
        must be a string or UTF-8 bytes.

    .. versionchanged:: 1.0.3
        ``app`` can be passed directly, rather than requiring an app
        context for configuration.
    """
    _load_arg_defaults(kwargs, app=app)
    encoding = kwargs.pop("encoding", None)

    if encoding is not None:
        warnings.warn(
            "'encoding' is deprecated and will be removed in 2.1. The"
            " data must be a string or UTF-8 bytes.",
            DeprecationWarning,
            stacklevel=2,
        )

        if isinstance(s, bytes):
            s = s.decode(encoding)

    return _json.loads(s, **kwargs)


def load(fp, app=None, **kwargs):
    """Deserialize an object from JSON read from a file object.

    Takes the same arguments as the built-in :func:`json.load`, with
    some defaults from application configuration.

    :param fp: File object to read JSON from.
    :param app: Use this app's config instead of the active app context
        or defaults.
    :param kwargs: Extra arguments passed to func:`json.load`.

    .. versionchanged:: 2.0
        ``encoding`` is deprecated and will be removed in 2.1. The file
        must be text mode, or binary mode with UTF-8 bytes.
    """
    _load_arg_defaults(kwargs, app=app)
    encoding = kwargs.pop("encoding", None)

    if encoding is not None:
        warnings.warn(
            "'encoding' is deprecated and will be removed in 2.1. The"
            " file must be text mode, or binary mode with UTF-8 bytes.",
            DeprecationWarning,
            stacklevel=2,
        )

        if isinstance(fp.read(0), bytes):
            fp = io.TextIOWrapper(fp, encoding)

    return _json.load(fp, **kwargs)


_htmlsafe_map = str.maketrans(
    {"<": "\\u003c", ">": "\\u003e", "&": "\\u0026", "'": "\\u0027"}
)


def htmlsafe_dumps(obj, **kwargs):
    """Serialize an object to a string of JSON, replacing HTML-unsafe
    characters with Unicode escapes. Otherwise behaves the same as
    :func:`dumps`.

    This is available in templates as the ``|tojson`` filter, which will
    also mark the result with ``|safe``.

    The returned string is safe to render in HTML documents and
    ``<script>`` tags. The exception is in HTML attributes that are
    double quoted; either use single quotes or the ``|forceescape``
    filter.

    .. versionchanged:: 0.10
        Single quotes are escaped, making this safe to use in HTML,
        ``<script>`` tags, and single-quoted attributes without further
        escaping.
    """
    return dumps(obj, **kwargs).translate(_htmlsafe_map)


def htmlsafe_dump(obj, fp, **kwargs):
    """Serialize an object to JSON written to a file object, replacing
    HTML-unsafe characters with Unicode escapes. See
    :func:`htmlsafe_dumps` and :func:`dumps`.
    """
    fp.write(htmlsafe_dumps(obj, **kwargs))


def jsonify(*args, **kwargs):
    """Serialize data to JSON and wrap it in a :class:`~flask.Response`
    with the :mimetype:`application/json` mimetype.

    Uses :func:`dumps` to serialize the data, but ``args`` and
    ``kwargs`` are treated as data rather than arguments to
    :func:`json.dumps`.

    1.  Single argument: Treated as a single value.
    2.  Multiple arguments: Treated as a list of values.
        ``jsonify(1, 2, 3)`` is the same as ``jsonify([1, 2, 3])``.
    3.  Keyword arguments: Treated as a dict of values.
        ``jsonify(data=data, errors=errors)`` is the same as
        ``jsonify({"data": data, "errors": errors})``.
    4.  Passing both arguments and keyword arguments is not allowed as
        it's not clear what should happen.

    .. code-block:: python

        from flask import jsonify

        @app.route("/users/me")
        def get_current_user():
            return jsonify(
                username=g.user.username,
                email=g.user.email,
                id=g.user.id,
            )

    Will return a JSON response like this:

    .. code-block:: javascript

        {
          "username": "admin",
          "email": "admin@localhost",
          "id": 42
        }

    The default output omits indents and spaces after separators. In
    debug mode or if :data:`JSONIFY_PRETTYPRINT_REGULAR` is ``True``,
    the output will be formatted to be easier to read.

    .. versionchanged:: 0.11
        Added support for serializing top-level arrays. This introduces
        a security risk in ancient browsers. See :ref:`security-json`.

    .. versionadded:: 0.2
    """
    indent = None
    separators = (",", ":")

    if current_app.config["JSONIFY_PRETTYPRINT_REGULAR"] or current_app.debug:
        indent = 2
        separators = (", ", ": ")

    if args and kwargs:
        raise TypeError("jsonify() behavior undefined when passed both args and kwargs")
    elif len(args) == 1:  # single args are passed directly to dumps()
        data = args[0]
    else:
        data = args or kwargs

    return current_app.response_class(
        f"{dumps(data, indent=indent, separators=separators)}\n",
        mimetype=current_app.config["JSONIFY_MIMETYPE"],
    )


def tojson_filter(obj, **kwargs):
    return Markup(htmlsafe_dumps(obj, **kwargs))<|MERGE_RESOLUTION|>--- conflicted
+++ resolved
@@ -173,16 +173,9 @@
     some defaults from application configuration.
 
     :param s: JSON string to deserialize.
-<<<<<<< HEAD
     :param app: Use this app's config instead of the active app context
         or defaults.
-    :param kwargs: Extra arguments passed to func:`json.dump`.
-=======
-    :param app: App instance to use to configure the JSON decoder.
-        Uses ``current_app`` if not given, and falls back to the default
-        encoder when not in an app context.
     :param kwargs: Extra arguments passed to :func:`json.loads`.
->>>>>>> 85e02ef5
 
     .. versionchanged:: 2.0
         ``encoding`` is deprecated and will be removed in 2.1. The data
