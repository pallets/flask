--- conflicted
+++ resolved
@@ -1,11 +1,7 @@
 from __future__ import print_function
 
-<<<<<<< HEAD
 from pallets_sphinx_themes import get_version
 from pallets_sphinx_themes import ProjectLink
-=======
-from pallets_sphinx_themes import ProjectLink, get_version
->>>>>>> 15c079f5
 
 # Project --------------------------------------------------------------
 
@@ -26,19 +22,11 @@
 intersphinx_mapping = {
     "python": ("https://docs.python.org/3/", None),
     "werkzeug": ("http://werkzeug.pocoo.org/docs/", None),
-<<<<<<< HEAD
-    "click": ("http://click.pocoo.org/", None),
-    "jinja": ("http://jinja.pocoo.org/docs/", None),
-    "itsdangerous": ("https://pythonhosted.org/itsdangerous", None),
-    "sqlalchemy": ("https://docs.sqlalchemy.org/en/latest/", None),
-    "wtforms": ("https://wtforms.readthedocs.io/en/latest/", None),
-=======
     "click": ("https://click.palletsprojects.com/", None),
     "jinja": ("http://jinja.pocoo.org/docs/", None),
     "itsdangerous": ("https://itsdangerous.palletsprojects.com/", None),
     "sqlalchemy": ("https://docs.sqlalchemy.org/", None),
     "wtforms": ("https://wtforms.readthedocs.io/en/stable/", None),
->>>>>>> 15c079f5
     "blinker": ("https://pythonhosted.org/blinker/", None),
 }
 
@@ -56,7 +44,6 @@
     ]
 }
 html_sidebars = {
-<<<<<<< HEAD
     "index": ["project.html", "localtoc.html", "versions.html", "searchbox.html"],
     "**": ["localtoc.html", "relations.html", "versions.html", "searchbox.html"],
 }
@@ -64,15 +51,6 @@
 html_static_path = ["_static"]
 html_favicon = "_static/flask-icon.png"
 html_logo = "_static/flask-logo-sidebar.png"
-=======
-    "index": ["project.html", "localtoc.html", "searchbox.html"],
-    "**": ["localtoc.html", "relations.html", "searchbox.html"],
-}
-singlehtml_sidebars = {"index": ["project.html", "localtoc.html"]}
-html_static_path = ["_static"]
-html_favicon = "_static/flask-favicon.ico"
-html_logo = "_static/flask.png"
->>>>>>> 15c079f5
 html_title = "Flask Documentation ({})".format(version)
 html_show_sourcelink = False
 html_domain_indices = False
@@ -80,11 +58,7 @@
 # LaTeX ----------------------------------------------------------------
 
 latex_documents = [
-<<<<<<< HEAD
     (master_doc, "Flask-{}.tex".format(version), html_title, author, "manual")
-=======
-    (master_doc, "Flask.tex", "Flask Documentation", "Pallets Team", "manual")
->>>>>>> 15c079f5
 ]
 latex_use_modindex = False
 latex_elements = {
