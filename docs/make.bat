<<<<<<< HEAD
@ECHO OFF

pushd %~dp0

REM Command file for Sphinx documentation

if "%SPHINXBUILD%" == "" (
	set SPHINXBUILD=sphinx-build
)
set SOURCEDIR=.
set BUILDDIR=_build
set SPHINXPROJ=Flask

if "%1" == "" goto help

%SPHINXBUILD% >NUL 2>NUL
if errorlevel 9009 (
	echo.
	echo.The 'sphinx-build' command was not found. Make sure you have Sphinx
	echo.installed, then set the SPHINXBUILD environment variable to point
	echo.to the full path of the 'sphinx-build' executable. Alternatively you
	echo.may add the Sphinx directory to PATH.
	echo.
	echo.If you don't have Sphinx installed, grab it from
	echo.https://www.sphinx-doc.org/
	exit /b 1
)

%SPHINXBUILD% -M %1 %SOURCEDIR% %BUILDDIR% %SPHINXOPTS%
goto end

:help
%SPHINXBUILD% -M help %SOURCEDIR% %BUILDDIR% %SPHINXOPTS%

:end
popd
=======
@ECHO OFF

pushd %~dp0

REM Command file for Sphinx documentation

if "%SPHINXBUILD%" == "" (
	set SPHINXBUILD=sphinx-build
)
set SOURCEDIR=.
set BUILDDIR=_build

if "%1" == "" goto help

%SPHINXBUILD% >NUL 2>NUL
if errorlevel 9009 (
	echo.
	echo.The 'sphinx-build' command was not found. Make sure you have Sphinx
	echo.installed, then set the SPHINXBUILD environment variable to point
	echo.to the full path of the 'sphinx-build' executable. Alternatively you
	echo.may add the Sphinx directory to PATH.
	echo.
	echo.If you don't have Sphinx installed, grab it from
	echo.http://sphinx-doc.org/
	exit /b 1
)

%SPHINXBUILD% -M %1 %SOURCEDIR% %BUILDDIR% %SPHINXOPTS%
goto end

:help
%SPHINXBUILD% -M help %SOURCEDIR% %BUILDDIR% %SPHINXOPTS%

:end
popd
>>>>>>> 31d3c7e7
<|MERGE_RESOLUTION|>--- conflicted
+++ resolved
@@ -1,41 +1,3 @@
-<<<<<<< HEAD
-@ECHO OFF
-
-pushd %~dp0
-
-REM Command file for Sphinx documentation
-
-if "%SPHINXBUILD%" == "" (
-	set SPHINXBUILD=sphinx-build
-)
-set SOURCEDIR=.
-set BUILDDIR=_build
-set SPHINXPROJ=Flask
-
-if "%1" == "" goto help
-
-%SPHINXBUILD% >NUL 2>NUL
-if errorlevel 9009 (
-	echo.
-	echo.The 'sphinx-build' command was not found. Make sure you have Sphinx
-	echo.installed, then set the SPHINXBUILD environment variable to point
-	echo.to the full path of the 'sphinx-build' executable. Alternatively you
-	echo.may add the Sphinx directory to PATH.
-	echo.
-	echo.If you don't have Sphinx installed, grab it from
-	echo.https://www.sphinx-doc.org/
-	exit /b 1
-)
-
-%SPHINXBUILD% -M %1 %SOURCEDIR% %BUILDDIR% %SPHINXOPTS%
-goto end
-
-:help
-%SPHINXBUILD% -M help %SOURCEDIR% %BUILDDIR% %SPHINXOPTS%
-
-:end
-popd
-=======
 @ECHO OFF
 
 pushd %~dp0
@@ -70,5 +32,4 @@
 %SPHINXBUILD% -M help %SOURCEDIR% %BUILDDIR% %SPHINXOPTS%
 
 :end
-popd
->>>>>>> 31d3c7e7
+popd