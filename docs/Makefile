# Minimal makefile for Sphinx documentation
#

<<<<<<< HEAD
# You can set these variables from the command line.
SPHINXOPTS    =
SPHINXBUILD   = sphinx-build
=======
# You can set these variables from the command line, and also
# from the environment for the first two.
SPHINXOPTS    ?=
SPHINXBUILD   ?= sphinx-build
>>>>>>> ab803a2c
SOURCEDIR     = .
BUILDDIR      = _build

# Put it first so that "make" without argument is like "make help".
help:
	@$(SPHINXBUILD) -M help "$(SOURCEDIR)" "$(BUILDDIR)" $(SPHINXOPTS) $(O)

.PHONY: help Makefile

# Catch-all target: route all unknown targets to Sphinx using the new
# "make mode" option.  $(O) is meant as a shortcut for $(SPHINXOPTS).
%: Makefile
	@$(SPHINXBUILD) -M $@ "$(SOURCEDIR)" "$(BUILDDIR)" $(SPHINXOPTS) $(O)<|MERGE_RESOLUTION|>--- conflicted
+++ resolved
@@ -1,16 +1,10 @@
 # Minimal makefile for Sphinx documentation
 #
 
-<<<<<<< HEAD
-# You can set these variables from the command line.
-SPHINXOPTS    =
-SPHINXBUILD   = sphinx-build
-=======
 # You can set these variables from the command line, and also
 # from the environment for the first two.
 SPHINXOPTS    ?=
 SPHINXBUILD   ?= sphinx-build
->>>>>>> ab803a2c
 SOURCEDIR     = .
 BUILDDIR      = _build
 
