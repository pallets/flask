--- conflicted
+++ resolved
@@ -11,11 +11,7 @@
 
 from __future__ import with_statement
 
-<<<<<<< HEAD
 import datetime
-import imp
-=======
->>>>>>> 18134e7c
 import os
 import sys
 import pkgutil
@@ -126,26 +122,10 @@
     """
     if __debug__:
         _assert_have_json()
-<<<<<<< HEAD
-    if 'padded' in kwargs:
-        if isinstance(kwargs['padded'], str):
-            callback = request.args.get(kwargs['padded']) or 'jsonp'
-        else:
-            callback = request.args.get('callback') or \
-                       request.args.get('jsonp') or 'jsonp'
-        del kwargs['padded']
-        json_str = json.dumps(dict(*args, **kwargs),
-                              cls=current_app.json_encoder_class, indent=None)
-        content = str(callback) + "(" + json_str + ")"
-        return current_app.response_class(content, mimetype='application/javascript')
     content = json.dumps(dict(*args, **kwargs),
                          cls=current_app.json_encoder_class,
                          indent=None if request.is_xhr else 2)
     return current_app.response_class(content, mimetype='application/json')
-=======
-    return current_app.response_class(json.dumps(dict(*args, **kwargs),
-        indent=None if request.is_xhr else 2), mimetype='application/json')
->>>>>>> 18134e7c
 
 
 def make_response(*args):
