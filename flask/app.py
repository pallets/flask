--- conflicted
+++ resolved
@@ -1879,7 +1879,6 @@
     def preprocess_request(self):
         """Called before the request dispatching.
 
-<<<<<<< HEAD
         Triggers two set of hook functions that should be invoked prior to request dispatching:
         :attr:`url_value_preprocessors` and :attr:`before_request_funcs`
         (the latter are functions decorated with :meth:`before_request` decorator).
@@ -1888,10 +1887,6 @@
 
         If any function in :attr:`before_request_funcs` returns a value, it's handled as if it was
         the return value from the view function, and further request handling is stopped.
-=======
-        This also triggers the :meth:`url_value_preprocessor` functions before
-        the actual :meth:`before_request` functions are called.
->>>>>>> 1fd7d629
         """
 
         bp = _request_ctx_stack.top.request.blueprint
