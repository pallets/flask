--- conflicted
+++ resolved
@@ -268,11 +268,8 @@
         'SEND_FILE_MAX_AGE_DEFAULT':            12 * 60 * 60, # 12 hours
         'TRAP_BAD_REQUEST_ERRORS':              False,
         'TRAP_HTTP_EXCEPTIONS':                 False,
-<<<<<<< HEAD
         'ENABLE_GOT_FIRST_REQUEST_ASSERTION':   True
-=======
         'PREFERRED_URL_SCHEME':                 'http'
->>>>>>> 07878722
     })
 
     #: The rule object to use for URL rules created.  This is used by
