{% extends 'base.html' %}

{% block header %}
  <h1>{% block title %}Today in history{% endblock %}</h1>
  {% if g.user %}
    <a class="action" href="{{ url_for('blog.create') }}">New</a>
  {% endif %}
{% endblock %}

{% block content %}
  {% for post in posts %}
    <article class="post">
      <header>
        <div>
          <h1>{{ post['title'] }}</h1>
          <div class="about">by {{ post['username'] }} on {{ post['created'].strftime('%Y-%m-%d') }}</div>
        </div>
        {% if g.user['id'] == post['author_id'] %}
          <a class="action" href="{{ url_for('blog.update', id=post['id']) }}">Edit</a>
        {% endif %}
        <button class="toggle-content" onclick="toggleContent(this)">Expand</button>
      </header>
<<<<<<< HEAD
      <p class="body" style="display: none;">{{ post['body'] }}</p>
=======
      <p class="body">{{ post['body']|safe }}</p>
>>>>>>> 6a075478
    </article>
    {% if not loop.last %}
      <hr>
    {% endif %}
  {% endfor %}
  <script>
    function toggleContent(button) {
      const body = button.parentElement.nextElementSibling;
      if (body.style.display === "none") {
        body.style.display = "block";
        button.textContent = "Collapse";
      } else {
        body.style.display = "none";
        button.textContent = "Expand";
      }
    }
  </script>
{% endblock %}<|MERGE_RESOLUTION|>--- conflicted
+++ resolved
@@ -20,11 +20,8 @@
         {% endif %}
         <button class="toggle-content" onclick="toggleContent(this)">Expand</button>
       </header>
-<<<<<<< HEAD
       <p class="body" style="display: none;">{{ post['body'] }}</p>
-=======
-      <p class="body">{{ post['body']|safe }}</p>
->>>>>>> 6a075478
+      <p class="body" style="display: none;">{{ post['body']|safe }}</p>
     </article>
     {% if not loop.last %}
       <hr>
