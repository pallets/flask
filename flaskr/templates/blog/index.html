--- conflicted
+++ resolved
@@ -19,11 +19,7 @@
           <a class="action" href="{{ url_for('blog.update', id=post['id']) }}">Edit</a>
         {% endif %}
       </header>
-<<<<<<< HEAD
-      <p class="body">{{ post['body']|safe }}</p>
-=======
       <p class="body" id="post-body-{{ post['id'] }}">{{ post['body'] }}</p>
->>>>>>> aabef734
     </article>
     {% if not loop.last %}
       <hr>
