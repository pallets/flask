# -*- coding: utf-8 -*-
"""
    tests.test_cli
    ~~~~~~~~~~~~~~

    :copyright: (c) 2016 by the Flask Team, see AUTHORS for more details.
    :license: BSD, see LICENSE for more details.
"""
#
# This file was part of Flask-CLI and was modified under the terms its license,
# the Revised BSD License.
# Copyright (C) 2015 CERN.
#
from __future__ import absolute_import, print_function
import os
import sys
from functools import partial

import click
import pytest
from click.testing import CliRunner
from flask import Flask, current_app

from flask.cli import cli, AppGroup, FlaskGroup, NoAppException, ScriptInfo, \
    find_best_app, locate_app, with_appcontext, prepare_exec_for_file, \
    find_default_import_path, get_version


@pytest.fixture
def runner():
    return CliRunner()


def test_cli_name(test_apps):
    """Make sure the CLI object's name is the app's name and not the app itself"""
    from cliapp.app import testapp
    assert testapp.cli.name == testapp.name


def test_find_best_app(test_apps):
    """Test if `find_best_app` behaves as expected with different combinations of input."""
    class Module:
        app = Flask('appname')
    assert find_best_app(Module) == Module.app

    class Module:
        application = Flask('appname')
    assert find_best_app(Module) == Module.application

    class Module:
        myapp = Flask('appname')
    assert find_best_app(Module) == Module.myapp

    class Module:
        pass
    pytest.raises(NoAppException, find_best_app, Module)

    class Module:
        myapp1 = Flask('appname1')
        myapp2 = Flask('appname2')
    pytest.raises(NoAppException, find_best_app, Module)


def test_prepare_exec_for_file(test_apps):
    """Expect the correct path to be set and the correct module name to be returned.

    :func:`prepare_exec_for_file` has a side effect, where
    the parent directory of given file is added to `sys.path`.
    """
    realpath = os.path.realpath('/tmp/share/test.py')
    dirname = os.path.dirname(realpath)
    assert prepare_exec_for_file('/tmp/share/test.py') == 'test'
    assert dirname in sys.path

    realpath = os.path.realpath('/tmp/share/__init__.py')
    dirname = os.path.dirname(os.path.dirname(realpath))
    assert prepare_exec_for_file('/tmp/share/__init__.py') == 'share'
    assert dirname in sys.path

    with pytest.raises(NoAppException):
        prepare_exec_for_file('/tmp/share/test.txt')


def test_locate_app(test_apps):
    """Test of locate_app."""
    assert locate_app("cliapp.app").name == "testapp"
    assert locate_app("cliapp.app:testapp").name == "testapp"
    assert locate_app("cliapp.multiapp:app1").name == "app1"
    pytest.raises(NoAppException, locate_app, "notanpp.py")
    pytest.raises(NoAppException, locate_app, "cliapp/app")
    pytest.raises(RuntimeError, locate_app, "cliapp.app:notanapp")
    pytest.raises(NoAppException, locate_app, "cliapp.importerrorapp")


def test_find_default_import_path(test_apps, monkeypatch, tmpdir):
    """Test of find_default_import_path."""
    monkeypatch.delitem(os.environ, 'FLASK_APP', raising=False)
    assert find_default_import_path() == None
    monkeypatch.setitem(os.environ, 'FLASK_APP', 'notanapp')
    assert find_default_import_path() == 'notanapp'
    tmpfile = tmpdir.join('testapp.py')
    tmpfile.write('')
    monkeypatch.setitem(os.environ, 'FLASK_APP', str(tmpfile))
    expect_rv = prepare_exec_for_file(str(tmpfile))
    assert find_default_import_path() == expect_rv


def test_get_version(test_apps, capsys):
    """Test of get_version."""
    from flask import __version__ as flask_ver
    from sys import version as py_ver
    class MockCtx(object):
        resilient_parsing = False
        color = None
        def exit(self): return
    ctx = MockCtx()
    get_version(ctx, None, "test")
    out, err = capsys.readouterr()
    assert flask_ver in out
    assert py_ver in out


def test_scriptinfo(test_apps):
    """Test of ScriptInfo."""
    obj = ScriptInfo(app_import_path="cliapp.app:testapp")
    assert obj.load_app().name == "testapp"
    assert obj.load_app().name == "testapp"

    def create_app(info):
        return Flask("createapp")

    obj = ScriptInfo(create_app=create_app)
    app = obj.load_app()
    assert app.name == "createapp"
    assert obj.load_app() == app


def test_with_appcontext(runner):
    """Test of with_appcontext."""
    @click.command()
    @with_appcontext
    def testcmd():
        click.echo(current_app.name)

    obj = ScriptInfo(create_app=lambda info: Flask("testapp"))

    result = runner.invoke(testcmd, obj=obj)
    assert result.exit_code == 0
    assert result.output == 'testapp\n'


def test_appgroup(runner):
    """Test of with_appcontext."""
    @click.group(cls=AppGroup)
    def cli():
        pass

    @cli.command(with_appcontext=True)
    def test():
        click.echo(current_app.name)

    @cli.group()
    def subgroup():
        pass

    @subgroup.command(with_appcontext=True)
    def test2():
        click.echo(current_app.name)

    obj = ScriptInfo(create_app=lambda info: Flask("testappgroup"))

    result = runner.invoke(cli, ['test'], obj=obj)
    assert result.exit_code == 0
    assert result.output == 'testappgroup\n'

    result = runner.invoke(cli, ['subgroup', 'test2'], obj=obj)
    assert result.exit_code == 0
    assert result.output == 'testappgroup\n'


def test_flaskgroup(runner):
    """Test FlaskGroup."""
    def create_app(info):
        return Flask("flaskgroup")

    @click.group(cls=FlaskGroup, create_app=create_app)
    def cli(**params):
        pass

    @cli.command()
    def test():
        click.echo(current_app.name)

    result = runner.invoke(cli, ['test'])
    assert result.exit_code == 0
    assert result.output == 'flaskgroup\n'

<<<<<<< HEAD
def test_override_builtin_cli():
    cli = FlaskGroup(create_app=lambda info: Flask('override_builtin'))

    @cli.command('run', help="foo")
    def run():
        click.echo(current_app.name)

    runner = CliRunner()
    result = runner.invoke(cli, ['run'])
    assert result.exit_code == 0
    assert result.output == 'override_builtin\n'
=======

def test_print_exceptions(runner):
    """Print the stacktrace if the CLI."""
    def create_app(info):
        raise Exception("oh no")
        return Flask("flaskgroup")

    @click.group(cls=FlaskGroup, create_app=create_app)
    def cli(**params):
        pass

    result = runner.invoke(cli, ['--help'])
    assert result.exit_code == 0
    assert 'Exception: oh no' in result.output
    assert 'Traceback' in result.output


class TestRoutes:
    @pytest.fixture
    def invoke(self, runner):
        def create_app(info):
            app = Flask(__name__)
            app.testing = True

            @app.route('/get_post/<int:x>/<int:y>', methods=['GET', 'POST'])
            def yyy_get_post(x, y):
                pass

            @app.route('/zzz_post', methods=['POST'])
            def aaa_post():
                pass

            return app

        cli = FlaskGroup(create_app=create_app)
        return partial(runner.invoke, cli)

    def expect_order(self, order, output):
        # skip the header and match the start of each row
        for expect, line in zip(order, output.splitlines()[2:]):
            # do this instead of startswith for nicer pytest output
            assert line[:len(expect)] == expect

    def test_simple(self, invoke):
        result = invoke(['routes'])
        assert result.exit_code == 0
        self.expect_order(
            ['aaa_post', 'static', 'yyy_get_post'],
            result.output
        )

    def test_sort(self, invoke):
        default_output = invoke(['routes']).output
        endpoint_output = invoke(['routes', '-s', 'endpoint']).output
        assert default_output == endpoint_output
        self.expect_order(
            ['static', 'yyy_get_post', 'aaa_post'],
            invoke(['routes', '-s', 'methods']).output
        )
        self.expect_order(
            ['yyy_get_post', 'static', 'aaa_post'],
            invoke(['routes', '-s', 'rule']).output
        )
        self.expect_order(
            ['aaa_post', 'yyy_get_post', 'static'],
            invoke(['routes', '-s', 'match']).output
        )

    def test_all_methods(self, invoke):
        output = invoke(['routes']).output
        assert 'GET, HEAD, OPTIONS, POST' not in output
        output = invoke(['routes', '--all-methods']).output
        assert 'GET, HEAD, OPTIONS, POST' in output
>>>>>>> 7bd54e9b
<|MERGE_RESOLUTION|>--- conflicted
+++ resolved
@@ -195,19 +195,6 @@
     assert result.exit_code == 0
     assert result.output == 'flaskgroup\n'
 
-<<<<<<< HEAD
-def test_override_builtin_cli():
-    cli = FlaskGroup(create_app=lambda info: Flask('override_builtin'))
-
-    @cli.command('run', help="foo")
-    def run():
-        click.echo(current_app.name)
-
-    runner = CliRunner()
-    result = runner.invoke(cli, ['run'])
-    assert result.exit_code == 0
-    assert result.output == 'override_builtin\n'
-=======
 
 def test_print_exceptions(runner):
     """Print the stacktrace if the CLI."""
@@ -281,4 +268,16 @@
         assert 'GET, HEAD, OPTIONS, POST' not in output
         output = invoke(['routes', '--all-methods']).output
         assert 'GET, HEAD, OPTIONS, POST' in output
->>>>>>> 7bd54e9b
+
+
+def test_override_builtin_cli():
+    cli = FlaskGroup(create_app=lambda info: Flask('override_builtin'))
+
+    @cli.command('run', help="foo")
+    def run():
+        click.echo(current_app.name)
+
+    runner = CliRunner()
+    result = runner.invoke(cli, ['run'])
+    assert result.exit_code == 0
+    assert result.output == 'override_builtin\n'