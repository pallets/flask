--- conflicted
+++ resolved
@@ -209,10 +209,6 @@
     assert c.get('/bp/forbidden').data == b'bp-forbidden'
     assert c.get('/bp2/keyerror').data == b'bp2-default'
     assert c.get('/undefined').data == b'default'
-<<<<<<< HEAD
-    assert c.get('/forbidden').data == b'forbidden'
-=======
     assert c.get('/forbidden').data == b'forbidden'
     # Don't handle RequestRedirect raised when adding slash.
-    assert c.get("/slash", follow_redirects=True).data == b"slash"
->>>>>>> 86bf9dca
+    assert c.get("/slash", follow_redirects=True).data == b"slash"