# -*- coding: utf-8 -*-
"""
    tests.conftest
    ~~~~~~~~~~~~~~

    :copyright: (c) 2015 by the Flask Team, see AUTHORS for more details.
    :license: BSD, see LICENSE for more details.
"""
import flask
import gc
import os
import sys
import pkgutil
import pytest
import textwrap
from flask import Flask as _Flask


class Flask(_Flask):
    testing = True
    secret_key = __name__

    def make_response(self, rv):
        if rv is None:
            rv = ''
        return super(Flask, self).make_response(rv)


@pytest.fixture
def app():
    app = Flask(__name__)
    return app


@pytest.fixture
def app_ctx(app):
    with app.app_context() as ctx:
        yield ctx


@pytest.fixture
def req_ctx(app):
    with app.test_request_context() as ctx:
        yield ctx


@pytest.fixture
def client(app):
    return app.test_client()


@pytest.fixture
def test_apps(monkeypatch):
    monkeypatch.syspath_prepend(
        os.path.abspath(os.path.join(
            os.path.dirname(__file__), 'test_apps'))
    )


@pytest.fixture(autouse=True)
<<<<<<< HEAD
def leak_detector(request):
    def ensure_clean_request_context():
        # make sure we're not leaking a request context since we are
        # testing flask internally in debug mode in a few cases
        leaks = []
        while flask._request_ctx_stack.top is not None:
            leaks.append(flask._request_ctx_stack.pop())
        assert leaks == []

    request.addfinalizer(ensure_clean_request_context)
=======
def leak_detector():
    yield

    # make sure we're not leaking a request context since we are
    # testing flask internally in debug mode in a few cases
    leaks = []
    while flask._request_ctx_stack.top is not None:
        leaks.append(flask._request_ctx_stack.pop())
    assert leaks == []
>>>>>>> ce813ae5


@pytest.fixture(params=(True, False))
def limit_loader(request, monkeypatch):
    """Patch pkgutil.get_loader to give loader without get_filename or archive.

    This provides for tests where a system has custom loaders, e.g. Google App
    Engine's HardenedModulesHook, which have neither the `get_filename` method
    nor the `archive` attribute.

    This fixture will run the testcase twice, once with and once without the
    limitation/mock.
    """
    if not request.param:
        return

    class LimitedLoader(object):
        def __init__(self, loader):
            self.loader = loader

        def __getattr__(self, name):
            if name in ('archive', 'get_filename'):
                msg = 'Mocking a loader which does not have `%s.`' % name
                raise AttributeError(msg)
            return getattr(self.loader, name)

    old_get_loader = pkgutil.get_loader

    def get_loader(*args, **kwargs):
        return LimitedLoader(old_get_loader(*args, **kwargs))

    monkeypatch.setattr(pkgutil, 'get_loader', get_loader)


@pytest.fixture
def modules_tmpdir(tmpdir, monkeypatch):
    """A tmpdir added to sys.path."""
    rv = tmpdir.mkdir('modules_tmpdir')
    monkeypatch.syspath_prepend(str(rv))
    return rv


@pytest.fixture
def modules_tmpdir_prefix(modules_tmpdir, monkeypatch):
    monkeypatch.setattr(sys, 'prefix', str(modules_tmpdir))
    return modules_tmpdir


@pytest.fixture
def site_packages(modules_tmpdir, monkeypatch):
    """Create a fake site-packages."""
    rv = modules_tmpdir \
        .mkdir('lib') \
        .mkdir('python{x[0]}.{x[1]}'.format(x=sys.version_info)) \
        .mkdir('site-packages')
    monkeypatch.syspath_prepend(str(rv))
    return rv


@pytest.fixture
def install_egg(modules_tmpdir, monkeypatch):
    """Generate egg from package name inside base and put the egg into
    sys.path."""

    def inner(name, base=modules_tmpdir):
        if not isinstance(name, str):
            raise ValueError(name)
        base.join(name).ensure_dir()
        base.join(name).join('__init__.py').ensure()

        egg_setup = base.join('setup.py')
        egg_setup.write(textwrap.dedent("""
        from setuptools import setup
        setup(name='{0}',
              version='1.0',
              packages=['site_egg'],
              zip_safe=True)
        """.format(name)))

        import subprocess
        subprocess.check_call(
            [sys.executable, 'setup.py', 'bdist_egg'],
            cwd=str(modules_tmpdir)
        )
        egg_path, = modules_tmpdir.join('dist/').listdir()
        monkeypatch.syspath_prepend(str(egg_path))
        return egg_path

    return inner


@pytest.fixture
def purge_module(request):
    def inner(name):
        request.addfinalizer(lambda: sys.modules.pop(name, None))

    return inner


@pytest.yield_fixture(autouse=True)
def catch_deprecation_warnings(recwarn):
    yield
    gc.collect()
    assert not recwarn.list, '\n'.join(str(w.message) for w in recwarn.list)<|MERGE_RESOLUTION|>--- conflicted
+++ resolved
@@ -58,18 +58,6 @@
 
 
 @pytest.fixture(autouse=True)
-<<<<<<< HEAD
-def leak_detector(request):
-    def ensure_clean_request_context():
-        # make sure we're not leaking a request context since we are
-        # testing flask internally in debug mode in a few cases
-        leaks = []
-        while flask._request_ctx_stack.top is not None:
-            leaks.append(flask._request_ctx_stack.pop())
-        assert leaks == []
-
-    request.addfinalizer(ensure_clean_request_context)
-=======
 def leak_detector():
     yield
 
@@ -79,7 +67,6 @@
     while flask._request_ctx_stack.top is not None:
         leaks.append(flask._request_ctx_stack.pop())
     assert leaks == []
->>>>>>> ce813ae5
 
 
 @pytest.fixture(params=(True, False))
