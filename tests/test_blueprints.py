--- conflicted
+++ resolved
@@ -718,13 +718,8 @@
         rv = flask.render_template_string('{{ get_answer() }}')
         assert rv == '42'
 
-<<<<<<< HEAD
-
-def test_request_processing():
-    app = flask.Flask(__name__)
-=======
+
 def test_request_processing(app, client):
->>>>>>> 849fc4b9
     bp = flask.Blueprint('bp', __name__)
     evts = []
 
@@ -754,10 +749,7 @@
     assert rv.data == b'request|after'
     assert evts == ['before', 'after', 'teardown']
 
-<<<<<<< HEAD
-
-=======
->>>>>>> 849fc4b9
+
 def test_app_request_processing(app, client):
     bp = flask.Blueprint('bp', __name__)
     evts = []
