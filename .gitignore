.DS_Store
*.pyc
*.pyo
env
env*
dist
build
*.egg
*.egg-info
_mailinglist
.tox
.cache/
.idea/
<<<<<<< HEAD
.coverage
htmlcov
=======

# Coverage reports
htmlcov
.coverage
.coverage.*
*,cover
>>>>>>> 6a91f844
<|MERGE_RESOLUTION|>--- conflicted
+++ resolved
@@ -11,14 +11,9 @@
 .tox
 .cache/
 .idea/
-<<<<<<< HEAD
-.coverage
-htmlcov
-=======
 
 # Coverage reports
 htmlcov
 .coverage
 .coverage.*
-*,cover
->>>>>>> 6a91f844
+*,cover